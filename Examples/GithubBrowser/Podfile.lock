--- conflicted
+++ resolved
@@ -11,17 +11,8 @@
     :path: ../..
 
 SPEC CHECKSUMS:
-<<<<<<< HEAD
-  Siesta: 7ca19669c09d36d430872469692e4878acb8a638
-=======
   Siesta: 510fe6f1967d5c727fd32390805472cb01684093
-  SwiftyJSON: c2842d878f95482ffceec5709abc3d05680c0220
->>>>>>> dfcaa307
 
 PODFILE CHECKSUM: ae415ad9ad375272eab63ab45853da2148a7aa21
 
-<<<<<<< HEAD
-COCOAPODS: 1.2.1
-=======
-COCOAPODS: 1.3.1
->>>>>>> dfcaa307
+COCOAPODS: 1.3.1