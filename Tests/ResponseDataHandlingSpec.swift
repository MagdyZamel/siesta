//
//  ResponseDataHandlingSpec.swift
//  Siesta
//
//  Created by Paul on 2015/7/8.
//  Copyright © 2016 Bust Out Solutions. All rights reserved.
//

import Siesta
import Quick
import Nimble
import Nocilla

class ResponseDataHandlingSpec: ResourceSpecBase
    {
    override func resourceSpec(_ service: @escaping () -> Service, _ resource: @escaping () -> Resource)
        {
        @discardableResult
        func stubText(
                _ string: String? = "zwobble",
                method: String = "GET",
                contentType: String = "text/plain",
                expectSuccess: Bool = true)
            {
            _ = stubRequest(resource, method).andReturn(200)
                .withHeader("Content-Type", contentType)
<<<<<<< HEAD
                .withBody(string as NSString?)
=======
                .withHeader("X-Custom-Header", "Sprotzle")
                .withBody(string)
>>>>>>> 6536f66f
            let awaitRequest = expectSuccess ? awaitNewData : awaitFailure
            awaitRequest(resource().load(), false)
            }

        describe("plain text handling")
            {
            for textType in ["text/plain", "text/foo"]
                {
                it("parses \(textType) as text")
                    {
                    stubText(contentType: textType)
                    expect(resource().typedContent()) == "zwobble"
                    }
                }

            it("defaults to ISO-8859-1")
                {
                stubText("ý", contentType: "text/plain")
                expect(resource().text) == "Ã½"
                }

            it("handles UTF-8")
                {
                stubText("ý", contentType: "text/plain; charset=utf-8")
                expect(resource().text) == "ý"
                }

            // An Apple bug breaks this spec on iOS 8 _and_ on 32-bit devices (radar 21891847)
            if #available(iOS 9.0, *), MemoryLayout<Int>.size == MemoryLayout<Int64>.size
                {
                it("handles more unusual charsets")
                    {
                    stubText("ý", contentType: "text/plain; charset=EUC-JP")
                    expect(resource().text) == "箪"  // bamboo rice basket
                    }
                }

            it("treats an unknown charset as an errors")
                {
                stubText("abc", contentType: "text/plain; charset=oodlefratz", expectSuccess: false)

                let cause = resource().latestError?.cause as? RequestError.Cause.InvalidTextEncoding
                expect(cause?.encodingName) == "oodlefratz"
                }

            it("treats illegal byte sequence for encoding as an error")
                {
                _ = stubRequest(resource, "GET").andReturn(200)
                    .withHeader("Content-Type", "text/plain; charset=utf-8")
                    .withBody(Data(bytes: UnsafePointer<UInt8>([0xD8] as [UInt8]), count: 1) as NSData)
                awaitFailure(resource().load())

                let cause = resource().latestError?.cause as? RequestError.Cause.UndecodableText
                expect(cause?.encodingName) == "utf-8"
                }

            it("reports an error if another transformer already made it a string")
                {
                service().configure
                    { $0.config.pipeline[.decoding].add(TestTransformer()) }
                stubText("blah blah", contentType: "text/plain", expectSuccess: false)
                expect(resource().latestError?.cause is RequestError.Cause.WrongInputTypeInTranformerPipeline) == true
                }

            it("transforms error responses")
                {
                _ = stubRequest(resource, "GET").andReturn(500)
                    .withHeader("Content-Type", "text/plain; charset=UTF-16")
                    .withBody(Data(bytes: UnsafePointer<UInt8>([0xD8, 0x3D, 0xDC, 0xA3] as [UInt8]), count: 4) as NSData)
                awaitFailure(resource().load())
                expect(resource().latestError?.text) == "💣"
                }

            it("does not parse everything as text")
                {
                stubText(contentType: "application/monkey")
                expect(resource().latestData).notTo(beNil())
                expect(resource().latestData?.content as? String).to(beNil())
                }

            describe("via .text convenience")
                {
                it("gives a string")
                    {
                    stubText()
                    expect(resource().text) == "zwobble"
                    }

                it("gives empty string for non-text response")
                    {
                    stubText(contentType: "application/octet-stream")
                    expect(resource().text) == ""
                    }

                it("gives empty string on error")
                    {
                    _ = stubRequest(resource, "GET").andReturn(404)
                    expect(resource().text) == ""
                    }
                }
            }

        describe("JSON handling")
            {
            let jsonStr = "{\"foo\":[\"bar\",42]}"
            let jsonVal = ["foo": ["bar", 42]]

            @discardableResult
            func stubJson(contentType: String = "application/json", expectSuccess: Bool = true)
                {
                stubText(jsonStr, contentType: contentType, expectSuccess: expectSuccess)
                }

            for jsonType in ["application/json", "application/foo+json", "foo/json"]
                {
                it("parses \(jsonType) as JSON")
                    {
                    stubJson(contentType: jsonType)
                    expect(resource().typedContent() as NSDictionary?) == jsonVal as NSObject
                    }
                }

            it("does not parse everything as JSON")
                {
                stubJson(contentType: "text/plain")
                expect(resource().latestData).notTo(beNil())
                expect(resource().latestData?.content as? NSDictionary).to(beNil())
                }

            it("reports JSON parse errors")
                {
                stubText("{\"foo\":•√£™˚", contentType: "application/json", expectSuccess: false)

                expect(resource().latestData).to(beNil())
                expect(resource().latestError).notTo(beNil())
                expect(resource().latestError?.userMessage) == "Cannot parse server response"
                let nsError = resource().latestError?.cause as? NSError
                expect(nsError).notTo(beNil())
                expect(nsError?.domain) == "NSCocoaErrorDomain"
                expect(nsError?.code) == 3840
                }

            it("treats top-level JSON that is not a dictionary or array as an error")
                {
                for atom in ["17", "\"foo\"", "null"]
                    {
                    _ = stubRequest(resource, "GET").andReturn(200)
                        .withHeader("Content-Type", "application/json")
                        .withBody(atom as NSString)
                    awaitFailure(resource().load())

                    expect(resource().latestError?.cause is RequestError.Cause.JSONResponseIsNotDictionaryOrArray) == true
                    }
                }

            it("transforms error responses")
                {
                _ = stubRequest(resource, "GET").andReturn(500)
                    .withHeader("Content-Type", "application/json")
                    .withBody("{ \"error\": \"pigeon drove bus\" }" as NSString)
                awaitFailure(resource().load())
                expect(resource().latestError?.jsonDict as? [String:String])
                     == ["error": "pigeon drove bus"]
                }

            it("preserves root error if error response is unparsable")
                {
                _ = stubRequest(resource, "GET").andReturn(500)
                    .withHeader("Content-Type", "application/json")
                    .withBody("{ malformed JSON[[{{#$!@" as NSString)
                awaitFailure(resource().load())
                expect(resource().latestError?.userMessage) == "Internal server error"
                expect(resource().latestError?.entity?.content as? Data).notTo(beNil())
                }

            describe("via .jsonDict convenience")
                {
                it("gives JSON data")
                    {
                    stubJson()
                    expect(resource().jsonDict as NSObject) == jsonVal as NSObject
                    }

                it("gives empty dict for non-JSON response")
                    {
                    stubJson(contentType: "text/plain")
                    expect(resource().jsonDict as NSObject) == [:] as NSObject
                    }

                it("gives empty dict on error")
                    {
                    _ = stubRequest(resource, "GET").andReturn(500)
                    expect(resource().jsonDict as NSObject) == [:] as NSObject
                    }
                }

            describe("via .jsonArray convenience")
                {
                it("gives JSON data")
                    {
                    _ = stubRequest(resource, "GET").andReturn(200)
                        .withHeader("Content-Type", "application/json")
                        .withBody("[1,\"two\"]" as NSString)
                    awaitNewData(resource().load())
                    expect(resource().jsonArray as NSObject) == [1,"two"] as NSObject
                    }

                it("gives empty dict for non-dict response")
                    {
                    stubJson()
                    expect(resource().jsonArray as NSObject) == [] as NSObject
                    }
                }

            it("can log JSON-like container with non-JSON contents")
                {
                let notValidJSONObject: NSArray = [NSObject()]
                service().configureTransformer("**")
                    { (_: Any, _) in notValidJSONObject }

                stubJson()
                expect(resource().typedContent()) === notValidJSONObject
                }
            }

        describe("image handling")
            {
            it("parses images")
                {
                _ = stubRequest(resource, "GET").andReturn(200)
                    .withHeader("Content-Type", "image/gif")
                    .withBody(NSData(
                        base64Encoded: "R0lGODlhAQABAIAAAP///wAAACwAAAAAAQABAAACAkQBADs=",
                        options: [])!)
                awaitNewData(resource().load())
                let image: Image? = resource().typedContent()
                expect(image).notTo(beNil())
                expect(image?.size) == CGSize(width: 1, height: 1)
                }

            it("gives an error for unparsable images")
                {
                _ = stubRequest(resource, "GET").andReturn(200)
                    .withHeader("Content-Type", "image/gif")
                    .withBody("Ceci n’est pas une image" as NSString)
                awaitFailure(resource().load())

                expect(resource().latestError?.cause is RequestError.Cause.UnparsableImage) == true
                }
            }

        context("with standard parsing disabled in configuration")
            {
            beforeEach
                {
                service().configure { $0.config.pipeline.clear() }
                }

            for contentType in ["text/plain", "application/json"]
                {
                it("does not parse \(contentType)")
                    {
                    _ = stubRequest(resource, "GET").andReturn(200)
                        .withHeader("Content-Type", contentType)
                        .withBody("]]glarble}{blargble[[" as NSString)
                    awaitNewData(resource().load())

                    expect(resource().latestData?.content is NSData) == true
                    }
                }
            }

        describe("custom transformer")
            {
            describe("using ResponseTransformer protocol")
                {
                let transformer = specVar { TestTransformer() }

                beforeEach
                    {
                    service().configure
                        { $0.config.pipeline[.parsing].add(transformer()) }
                    }

                it("can transform data")
                    {
                    stubText("greetings")
                    expect(resource().typedContent()) == "greetings processed"
                    expect(transformer().callCount) == 1
                    }

                it("can transform errors")
                    {
                    _ = stubRequest(resource, "GET").andReturn(401)
                    awaitFailure(resource().load())
                    expect(resource().latestError?.userMessage) == "Unauthorized processed"
                    expect(transformer().callCount) == 1
                    }

                it("does not reprocess existing data on 304")
                    {
                    stubText("ahoy")

                    LSNocilla.sharedInstance().clearStubs()
                    _ = stubRequest(resource, "GET").andReturn(304)
                    awaitNotModified(resource().load())

                    expect(resource().typedContent()) == "ahoy processed"
                    expect(transformer().callCount) == 1
                    }

                it("can modify headers")
                    {
                    stubText("ahoy")
                    expect(resource().latestData?.header("x-cUSTOM-hEADER")) == "elztorpS"
                    }
                }

            describe("using closure")
                {
                func configureModelTransformer()
                    {
                    service().configureTransformer("**")
                        { content, _ in TestModel(name: content) }
                    }

                it("can transform data")
                    {
                    configureModelTransformer()
                    stubText("Fred")
                    let model: TestModel? = resource().typedContent()
                    expect(model?.name) == "Fred"
                    }

                it("leaves errors untouched by default")
                    {
                    configureModelTransformer()
                    _ = stubRequest(resource, "GET").andReturn(500)
                        .withHeader("Content-Type", "text/plain")
                        .withBody("I am not a model" as NSString)
                    awaitFailure(resource().load())
                    expect(resource().latestData).to(beNil())
                    expect(resource().latestError?.text) == "I am not a model"
                    }

                it("can transform errors")
                    {
                    service().configureTransformer("**", transformErrors: true)
                        { content, _ in TestModel(name: content) }
                    _ = stubRequest(resource, "GET").andReturn(500)
                        .withHeader("Content-Type", "text/plain")
                        .withBody("Fred T. Error" as NSString)
                    awaitFailure(resource().load())
                    let model: TestModel? = resource().latestError?.typedContent()
                    expect(model?.name) == "Fred T. Error"
                    }

                context("with mismatched input type")
                    {
                    it("treats it as an error by default")
                        {
                        configureModelTransformer()

                        stubText("{}", contentType: "application/json", expectSuccess: false)
                        expect(resource().latestError?.cause is RequestError.Cause.WrongInputTypeInTranformerPipeline) == true
                        }

                    it("skips the transformer on .Skip")
                        {
                        service().configureTransformer("**", onInputTypeMismatch: .skip)
                            { content, _ in TestModel(name: content) }

                        stubText("{\"status\": \"untouched\"}", contentType: "application/json")
                        expect(resource().jsonDict["status"] as? String) == "untouched"
                        }

                    it("can skip the transformer with .SkipIfOutputTypeMatches")
                        {
                        service().configureTransformer("**")
                            { content, _ in TestModel(name: content + " Sr.") }
                        service().configureTransformer("**", atStage: .cleanup, onInputTypeMismatch: .skipIfOutputTypeMatches)
                            { content, _ in TestModel(name: content + " Jr.") }

                        stubText("Fred")
                        let model: TestModel? = resource().typedContent()
                        expect(model?.name) == "Fred Sr."
                        }

                    it("can flag output type mistmatch with .SkipIfOutputTypeMatches")
                        {
                        service().configureTransformer("**")
                            { content, _ in [content + " who is not a model"] }
                        service().configureTransformer("**", atStage: .cleanup, onInputTypeMismatch: .skipIfOutputTypeMatches)
                            { content, _ in TestModel(name: content + " Jr.") }

                        stubText("Fred", expectSuccess: false)
                        expect(resource().latestError?.cause is RequestError.Cause.WrongInputTypeInTranformerPipeline) == true
                        }
                    }

                it("can throw a custom error")
                    {
                    service().configureTransformer("**")
                        {
                        (_: String, _) -> Date in
                        throw CustomError()
                        }

                    stubText("YUP", expectSuccess: false)
                    expect(resource().latestError?.cause is CustomError) == true
                    }

                it("can throw a RequestError")
                    {
                    service().configureTransformer("**")
                        {
                        (text: String, _) -> Date in
                        throw RequestError(userMessage: "\(text) is broken", cause: CustomError())
                        }

                    stubText("Everything", expectSuccess: false)
                    expect(resource().latestError?.userMessage) == "Everything is broken"
                    expect(resource().latestError?.cause is CustomError) == true
                    }

                it("replaces previously configured model transformers by default")
                    {
                    configureModelTransformer()
                    service().configureTransformer("**")
                        { content, _ in TestModel(name: "extra " + content) }

                    stubText("wasabi")
                    let model: TestModel? = resource().typedContent()
                    expect(model?.name) == "extra wasabi"
                    }

                it("can append to previously configured model transformers")
                    {
                    configureModelTransformer()
                    service().configureTransformer("**", action: .appendToExisting)
                        {
                        (content: TestModel, entity: Entity) -> TestModel in
                        var model: TestModel = content
                        model.name += " peas"
                        return model
                        }

                    stubText("wasabi")
                    let model: TestModel? = resource().typedContent()
                    expect(model?.name) == "wasabi peas"
                    }

                @discardableResult
                func stubTextRequest(_ string: String, method: RequestMethod) -> Entity
                    {
                    _ = stubRequest(resource, method.rawValue).andReturn(200)
                        .withHeader("Content-Type", "text/plain")
                        .withBody(string as NSString)

                    var result: Entity? = nil
                    let req = resource().request(method)
                    req.onSuccess { result = $0 }
                    awaitNewData(req)

                    return result!
                    }

                it("can be limited to specific HTTP request methods")
                    {
                    service().configureTransformer("**", requestMethods: [.PUT, .POST])
                        { content, _ in TestModel(name: content) }

                    let getResult: String? = stubTextRequest("got it", method: .GET).typedContent()
                    expect(getResult) == "got it"

                    let postResult: TestModel? = stubTextRequest("posted it", method: .POST).typedContent()
                    expect(postResult?.name) == "posted it"
                    }

                context("that returns an optional")
                    {
                    beforeEach
                        {
                        service().configureTransformer("**")
                            { content, _ in TestModel(anythingButOrange: content) }
                        }

                    it("can return nil to signal failure")
                        {
                        stubText("Orange", expectSuccess: false)
                        awaitFailure(resource().load())
                        expect(resource().latestError?.cause is RequestError.Cause.TransformerReturnedNil) == true
                        }

                    it("can return a value to signal success")
                        {
                        stubText("Green")
                        awaitNewData(resource().load())
                        let model: TestModel? = resource().typedContent()
                        expect(model?.name) == "Green"
                        }
                    }
                }
            }

        describe("typedContent()")
            {
            it("returns content if present")
                {
                stubText()
                awaitNewData(resource().load())
                let content = resource().typedContent(ifNone: "default value")
                expect(content) == "zwobble"
                }

            it("returns default if no content")
                {
                let content = resource().typedContent(ifNone: "default value")
                expect(content) == "default value"
                }

            it("returns default if content present but wrong type")
                {
                stubText(contentType: "foo/bar")  // suppresses text parsing
                awaitNewData(resource().load())
                let content = resource().typedContent(ifNone: "default value")
                expect(content) == "default value"
                }

            it("can handle optional defaults")
                {
                let some: String? = "ahoy",
                    none: String? = nil
                expect(resource().typedContent(ifNone: some)) == "ahoy"
                expect(resource().typedContent(ifNone: none)).to(beNil())
                }

            it("does not evaluate default unless needed")
                {
                var suddenDeathCalled = false
                func suddenDeath() -> String
                    {
                    suddenDeathCalled = true
                    return "DOOOOM!!!"
                    }

                stubText()
                awaitNewData(resource().load())
                expect(resource().typedContent(ifNone: suddenDeath())).notTo(beNil())
                expect(suddenDeathCalled) == false
                }
            }
        }
    }

private class TestTransformer: ResponseTransformer
    {
    var callCount = 0

    fileprivate func process(_ response: Response) -> Response
        {
        callCount += 1
        switch response
            {
            case .success(var entity):
                entity.content = (entity.content as? String ?? "<non-string>") + " processed"
<<<<<<< HEAD
                return .success(entity)
=======
                if let header = entity.headers["x-custom-header"]
                    { entity.headers["x-custom-header"] = String(header.characters.reverse()) }
                return .Success(entity)
>>>>>>> 6536f66f

            case .failure(var error):
                error.userMessage += " processed"
                return .failure(error)
            }
        }
    }

private struct TestModel
    {
    var name: String

    init(name: String)
        { self.name = name }

    init?(anythingButOrange name: String)
        {
        guard name != "Orange" else
            { return nil }
        self.init(name: name)
        }
    }

private struct CustomError: Error { }<|MERGE_RESOLUTION|>--- conflicted
+++ resolved
@@ -24,12 +24,8 @@
             {
             _ = stubRequest(resource, method).andReturn(200)
                 .withHeader("Content-Type", contentType)
-<<<<<<< HEAD
+                .withHeader("X-Custom-Header", "Sprotzle")
                 .withBody(string as NSString?)
-=======
-                .withHeader("X-Custom-Header", "Sprotzle")
-                .withBody(string)
->>>>>>> 6536f66f
             let awaitRequest = expectSuccess ? awaitNewData : awaitFailure
             awaitRequest(resource().load(), false)
             }
@@ -344,7 +340,7 @@
                 it("can modify headers")
                     {
                     stubText("ahoy")
-                    expect(resource().latestData?.header("x-cUSTOM-hEADER")) == "elztorpS"
+                    expect(resource().latestData?.header(key: "x-cUSTOM-hEADER")) == "elztorpS"
                     }
                 }
 
@@ -596,13 +592,9 @@
             {
             case .success(var entity):
                 entity.content = (entity.content as? String ?? "<non-string>") + " processed"
-<<<<<<< HEAD
+                if let header = entity.headers["x-custom-header"]
+                    { entity.headers["x-custom-header"] = String(header.characters.reversed()) }
                 return .success(entity)
-=======
-                if let header = entity.headers["x-custom-header"]
-                    { entity.headers["x-custom-header"] = String(header.characters.reverse()) }
-                return .Success(entity)
->>>>>>> 6536f66f
 
             case .failure(var error):
                 error.userMessage += " processed"
