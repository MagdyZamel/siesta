//
//  Progress.swift
//  Siesta
//
//  Created by Paul on 2015/9/28.
//  Copyright © 2016 Bust Out Solutions. All rights reserved.
//

import Foundation

<<<<<<< HEAD
internal struct RequestProgress: Progress
=======

internal struct RequestProgressComputation: Progress
>>>>>>> fe27619c
    {
    private var uploadProgress, downloadProgress: TaskProgress
    private var connectLatency, responseLatency: WaitingProgress
    private var overallProgress: MonotonicProgress

    init(isGet: Bool)
        {
        uploadProgress   = TaskProgress(estimatedTotal: 8192)   // bytes
        downloadProgress = TaskProgress(estimatedTotal: 65536)
        connectLatency  = WaitingProgress(estimatedTotal: 2.5)  // seconds to reach 75%
        responseLatency = WaitingProgress(estimatedTotal: 1.2)

        overallProgress =
            MonotonicProgress(
                CompoundProgress(components:
                    (connectLatency,   weight: 0.3),
                    (uploadProgress,   weight: isGet ? 0 : 1),
                    (responseLatency,  weight: 0.3),
                    (downloadProgress, weight: isGet ? 1 : 0.1)))
        }

    mutating func update(metrics: RequestTransferMetrics)
        {
        updateByteCounts(metrics)
        updateLatency(metrics)
        }

    mutating func updateByteCounts(metrics: RequestTransferMetrics)
        {
        func optionalTotal(n: Int64?) -> Double?
            {
            if let n = n where n > 0
                { return Double(n) }
            else
                { return nil }
            }

        overallProgress.holdConstant
            {
            uploadProgress.actualTotal   = optionalTotal(metrics.requestBytesTotal)
            downloadProgress.actualTotal = optionalTotal(metrics.responseBytesTotal)
            }

        uploadProgress.completed   = Double(metrics.requestBytesSent)
        downloadProgress.completed = Double(metrics.responseBytesReceived)
        }

    mutating func updateLatency(metrics: RequestTransferMetrics)
        {
        let requestStarted = metrics.requestBytesSent > 0,
            responseStarted = metrics.responseBytesReceived > 0,
            requestSent = requestStarted && metrics.requestBytesSent == metrics.requestBytesTotal

        if requestStarted || responseStarted
            {
            overallProgress.holdConstant
                { connectLatency.complete() }
            }
        else
            { connectLatency.tick() }

        if responseStarted
            {
            overallProgress.holdConstant
                { responseLatency.complete() }
            }
        else if requestSent
            { responseLatency.tick() }
        }

    mutating func complete()
        { overallProgress.child = TaskProgress.completed }

    var rawFractionDone: Double
        {
        return overallProgress.fractionDone
        }
    }

// MARK: Generic progress computation

// The code from here to the bottom is a good candidate for open-sourcing as a separate project.

/// Generic task that goes from 0 to 1.
internal protocol Progress
    {
    var rawFractionDone: Double { get }
    }

extension Progress
    {
    final var fractionDone: Double
        {
        let raw = rawFractionDone
        return isnan(raw) ? raw : max(0, min(1, raw))
        }
    }

/// A task that has a known amount of homogenous work completed (e.g. bytes transferred).
private class TaskProgress: Progress
    {
    /// The amount of work done, in arbitrary units.
    var completed: Double

    /// The actual amount of work to do, if known. In same units as `completed`.
    var actualTotal: Double?

    /// The 75% point for an asymptotic curve. In same units as `completed`.
    /// Ignored if actualTotal is present.
    var estimatedTotal: Double

    init(completed: Double = 0, estimatedTotal: Double)
        {
        self.completed = completed
        self.estimatedTotal = estimatedTotal
        }

    init(completed: Double = 0, actualTotal: Double)
        {
        self.completed = completed
        self.actualTotal = actualTotal
        self.estimatedTotal = actualTotal
        }

    var rawFractionDone: Double
        {
        if let actualTotal = actualTotal
            { return completed / actualTotal }
        else
            { return 1 - pow(2, -2 * completed / estimatedTotal) }
        }

    static var completed: TaskProgress
        { return TaskProgress(completed: 1, actualTotal: 1) }

    static var unknown: TaskProgress
        { return TaskProgress(completed: 0, estimatedTotal: Double.NaN) }
    }

/// Several individual progress measurements combined into one.
private struct CompoundProgress: Progress
    {
    var components: [Component]

    init(components: Component...)
        { self.components = components }

    var rawFractionDone: Double
        {
        var total = 0.0, totalWeight = 0.0
        for component in components
            {
            total += component.progress.fractionDone * component.weight
            totalWeight += component.weight
            }

        return total / totalWeight
        }

    typealias Component = (progress: Progress, weight: Double)
    }

/// Wraps a progress computation, holding the result constant during potentially unstable operations such as
/// changing the amount of estimated work remaining.
private struct MonotonicProgress: Progress
    {
    var child: Progress

    private var adjustment: Double = 1

    init(_ child: Progress)
        { self.child = child }

    var rawFractionDone: Double
        { return (child.fractionDone - 1) * adjustment + 1 }

    mutating func holdConstant(@noescape closure: Void -> Void)
        {
        let before = fractionDone
        closure()
        let afterRaw = child.fractionDone
        if afterRaw != 1
            { adjustment = (before - 1) / (afterRaw - 1) }
        }
    }

/// Progress spent waiting for something that will take an unknown amount of time.
private class WaitingProgress: Progress
    {
    private var startTime: NSTimeInterval?
    private var progress: TaskProgress

    init(estimatedTotal: Double)
        { progress = TaskProgress(estimatedTotal: estimatedTotal) }

    var rawFractionDone: Double
        { return progress.rawFractionDone }

    func tick()
        {
        let now = Siesta.now()
        if let startTime = startTime
            { progress.completed = now - startTime }
        else
            { startTime = now }
        }

    func complete()
        {
        progress.completed = Double.infinity
        }
    }<|MERGE_RESOLUTION|>--- conflicted
+++ resolved
@@ -8,12 +8,8 @@
 
 import Foundation
 
-<<<<<<< HEAD
-internal struct RequestProgress: Progress
-=======
 
 internal struct RequestProgressComputation: Progress
->>>>>>> fe27619c
     {
     private var uploadProgress, downloadProgress: TaskProgress
     private var connectLatency, responseLatency: WaitingProgress
